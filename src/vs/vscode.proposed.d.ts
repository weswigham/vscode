/*---------------------------------------------------------------------------------------------
 *  Copyright (c) Microsoft Corporation. All rights reserved.
 *  Licensed under the MIT License. See License.txt in the project root for license information.
 *--------------------------------------------------------------------------------------------*/

/**
 * This is the place for API experiments and proposals.
 * These API are NOT stable and subject to change. They are only available in the Insiders
 * distribution and CANNOT be used in published extensions.
 *
 * To test these API in local environment:
 * - Use Insiders release of VS Code.
 * - Add `"enableProposedApi": true` to your package.json.
 * - Copy this file to your project.
 */

declare module 'vscode' {

	// #region auth provider: https://github.com/microsoft/vscode/issues/88309

	export interface AuthenticationSession {
		id: string;
		getAccessToken(): Thenable<string>;
		accountName: string;
		scopes: string[]
	}

	/**
	 * An [event](#Event) which fires when an [AuthenticationProvider](#AuthenticationProvider) is added or removed.
	 */
	export interface AuthenticationProvidersChangeEvent {
		/**
		 * The ids of the [authenticationProvider](#AuthenticationProvider)s that have been added.
		 */
		readonly added: string[];

		/**
		 * The ids of the [authenticationProvider](#AuthenticationProvider)s that have been removed.
		 */
		readonly removed: string[];
	}

	/**
	* An [event](#Event) which fires when an [AuthenticationSession](#AuthenticationSession) is added, removed, or changed.
	*/
	export interface AuthenticationSessionsChangeEvent {
		/**
		 * The ids of the [AuthenticationSession](#AuthenticationSession)s that have been added.
		*/
		readonly added: string[];

		/**
		 * The ids of the [AuthenticationSession](#AuthenticationSession)s that have been removed.
		 */
		readonly removed: string[];

		/**
		 * The ids of the [AuthenticationSession](#AuthenticationSession)s that have been changed.
		 */
		readonly changed: string[];
	}

	/**
	 * **WARNING** When writing an AuthenticationProvider, `id` should be treated as part of your extension's
	 * API, changing it is a breaking change for all extensions relying on the provider. The id is
	 * treated case-sensitively.
	 */
	export interface AuthenticationProvider {
		/**
		 * Used as an identifier for extensions trying to work with a particular
		 * provider: 'microsoft', 'github', etc. id must be unique, registering
		 * another provider with the same id will fail.
		 */
		readonly id: string;
		readonly displayName: string;

		/**
		 * An [event](#Event) which fires when the array of sessions has changed, or data
		 * within a session has changed.
		 */
		readonly onDidChangeSessions: Event<AuthenticationSessionsChangeEvent>;

		/**
		 * Returns an array of current sessions.
		 */
		getSessions(): Thenable<ReadonlyArray<AuthenticationSession>>;

		/**
		 * Prompts a user to login.
		 */
		login(scopes: string[]): Thenable<AuthenticationSession>;
		logout(sessionId: string): Thenable<void>;
	}

	export namespace authentication {
		export function registerAuthenticationProvider(provider: AuthenticationProvider): Disposable;

		/**
		 * Fires with the provider id that was registered or unregistered.
		 */
		export const onDidChangeAuthenticationProviders: Event<AuthenticationProvidersChangeEvent>;

		/**
		 * An array of the ids of authentication providers that are currently registered.
		 */
		export const providerIds: string[];

		/**
		 * Get existing authentication sessions. Rejects if a provider with providerId is not
		 * registered, or if the user does not consent to sharing authentication information with
		 * the extension.
		 */
		export function getSessions(providerId: string, scopes: string[]): Thenable<readonly AuthenticationSession[]>;

		/**
		* Prompt a user to login to create a new authenticaiton session. Rejects if a provider with
		* providerId is not registered, or if the user does not consent to sharing authentication
		* information with the extension.
		*/
		export function login(providerId: string, scopes: string[]): Thenable<AuthenticationSession>;

		/**
		* An [event](#Event) which fires when the array of sessions has changed, or data
		* within a session has changed for a provider. Fires with the ids of the providers
		* that have had session data change.
		*/
		export const onDidChangeSessions: Event<{ [providerId: string]: AuthenticationSessionsChangeEvent }>;
	}

	//#endregion

	//#region Alex - resolvers

	export interface RemoteAuthorityResolverContext {
		resolveAttempt: number;
	}

	export class ResolvedAuthority {
		readonly host: string;
		readonly port: number;

		constructor(host: string, port: number);
	}

	export interface ResolvedOptions {
		extensionHostEnv?: { [key: string]: string | null };
	}

	export interface TunnelOptions {
		remoteAddress: { port: number, host: string };
		// The desired local port. If this port can't be used, then another will be chosen.
		localAddressPort?: number;
		label?: string;
	}

	export interface TunnelDescription {
		remoteAddress: { port: number, host: string };
		//The complete local address(ex. localhost:1234)
		localAddress: { port: number, host: string } | string;
	}

	export interface Tunnel extends TunnelDescription {
		// Implementers of Tunnel should fire onDidDispose when dispose is called.
		onDidDispose: Event<void>;
		dispose(): void;
	}

	/**
	 * Used as part of the ResolverResult if the extension has any candidate,
	 * published, or forwarded ports.
	 */
	export interface TunnelInformation {
		/**
		 * Tunnels that are detected by the extension. The remotePort is used for display purposes.
		 * The localAddress should be the complete local address (ex. localhost:1234) for connecting to the port. Tunnels provided through
		 * detected are read-only from the forwarded ports UI.
		 */
		environmentTunnels?: TunnelDescription[];

	}

	export type ResolverResult = ResolvedAuthority & ResolvedOptions & TunnelInformation;

	export class RemoteAuthorityResolverError extends Error {
		static NotAvailable(message?: string, handled?: boolean): RemoteAuthorityResolverError;
		static TemporarilyNotAvailable(message?: string): RemoteAuthorityResolverError;

		constructor(message?: string);
	}

	export interface RemoteAuthorityResolver {
		resolve(authority: string, context: RemoteAuthorityResolverContext): ResolverResult | Thenable<ResolverResult>;
		/**
		 * Can be optionally implemented if the extension can forward ports better than the core.
		 * When not implemented, the core will use its default forwarding logic.
		 * When implemented, the core will use this to forward ports.
		 */
		tunnelFactory?: (tunnelOptions: TunnelOptions) => Thenable<Tunnel> | undefined;

		/**
		 * Provides filtering for candidate ports.
		 */
		showCandidatePort?: (host: string, port: number, detail: string) => Thenable<boolean>;
	}

	export namespace workspace {
		/**
		 * Forwards a port. If the current resolver implements RemoteAuthorityResolver:forwardPort then that will be used to make the tunnel.
		 * By default, openTunnel only support localhost; however, RemoteAuthorityResolver:tunnelFactory can be used to support other ips.
		 * @param tunnelOptions The `localPort` is a suggestion only. If that port is not available another will be chosen.
		 */
		export function openTunnel(tunnelOptions: TunnelOptions): Thenable<Tunnel>;

		/**
		 * Gets an array of the currently available tunnels. This does not include environment tunnels, only tunnels that have been created by the user.
		 * Note that these are of type TunnelDescription and cannot be disposed.
		 */
		export let tunnels: Thenable<TunnelDescription[]>;

		/**
		 * Fired when the list of tunnels has changed.
		 */
		export const onDidChangeTunnels: Event<void>;
	}

	export interface ResourceLabelFormatter {
		scheme: string;
		authority?: string;
		formatting: ResourceLabelFormatting;
	}

	export interface ResourceLabelFormatting {
		label: string; // myLabel:/${path}
		// TODO@isi
		// eslint-disable-next-line vscode-dts-literal-or-types
		separator: '/' | '\\' | '';
		tildify?: boolean;
		normalizeDriveLetter?: boolean;
		workspaceSuffix?: string;
		authorityPrefix?: string;
	}

	export namespace workspace {
		export function registerRemoteAuthorityResolver(authorityPrefix: string, resolver: RemoteAuthorityResolver): Disposable;
		export function registerResourceLabelFormatter(formatter: ResourceLabelFormatter): Disposable;
	}

	//#endregion

	//#region Semantic tokens: https://github.com/microsoft/vscode/issues/86415

	export class SemanticTokensLegend {
		public readonly tokenTypes: string[];
		public readonly tokenModifiers: string[];

		constructor(tokenTypes: string[], tokenModifiers: string[]);
	}

	export class SemanticTokensBuilder {
		constructor();
		push(line: number, char: number, length: number, tokenType: number, tokenModifiers: number): void;
		build(): Uint32Array;
	}

	export class SemanticTokens {
		/**
		 * The result id of the tokens.
		 *
		 * This is the id that will be passed to `DocumentSemanticTokensProvider.provideDocumentSemanticTokensEdits` (if implemented).
		 */
		readonly resultId?: string;
		readonly data: Uint32Array;

		constructor(data: Uint32Array, resultId?: string);
	}

	export class SemanticTokensEdits {
		/**
		 * The result id of the tokens.
		 *
		 * This is the id that will be passed to `DocumentSemanticTokensProvider.provideDocumentSemanticTokensEdits` (if implemented).
		 */
		readonly resultId?: string;
		readonly edits: SemanticTokensEdit[];

		constructor(edits: SemanticTokensEdit[], resultId?: string);
	}

	export class SemanticTokensEdit {
		readonly start: number;
		readonly deleteCount: number;
		readonly data?: Uint32Array;

		constructor(start: number, deleteCount: number, data?: Uint32Array);
	}

	/**
	 * The document semantic tokens provider interface defines the contract between extensions and
	 * semantic tokens.
	 */
	export interface DocumentSemanticTokensProvider {
		/**
		 * An optional event to signal that the semantic tokens from this provider have changed.
		 */
		onDidChangeSemanticTokens?: Event<void>;

		/**
		 * A file can contain many tokens, perhaps even hundreds of thousands of tokens. Therefore, to improve
		 * the memory consumption around describing semantic tokens, we have decided to avoid allocating an object
		 * for each token and we represent tokens from a file as an array of integers. Furthermore, the position
		 * of each token is expressed relative to the token before it because most tokens remain stable relative to
		 * each other when edits are made in a file.
		 *
		 * ---
		 * In short, each token takes 5 integers to represent, so a specific token `i` in the file consists of the following array indices:
		 *  - at index `5*i`   - `deltaLine`: token line number, relative to the previous token
		 *  - at index `5*i+1` - `deltaStart`: token start character, relative to the previous token (relative to 0 or the previous token's start if they are on the same line)
		 *  - at index `5*i+2` - `length`: the length of the token. A token cannot be multiline.
		 *  - at index `5*i+3` - `tokenType`: will be looked up in `SemanticTokensLegend.tokenTypes`. We currently ask that `tokenType` < 65536.
		 *  - at index `5*i+4` - `tokenModifiers`: each set bit will be looked up in `SemanticTokensLegend.tokenModifiers`
		 *
		 * ---
		 * ### How to encode tokens
		 *
		 * Here is an example for encoding a file with 3 tokens in a uint32 array:
		 * ```
		 *    { line: 2, startChar:  5, length: 3, tokenType: "property",  tokenModifiers: ["private", "static"] },
		 *    { line: 2, startChar: 10, length: 4, tokenType: "type",      tokenModifiers: [] },
		 *    { line: 5, startChar:  2, length: 7, tokenType: "class",     tokenModifiers: [] }
		 * ```
		 *
		 * 1. First of all, a legend must be devised. This legend must be provided up-front and capture all possible token types.
		 * For this example, we will choose the following legend which must be passed in when registering the provider:
		 * ```
		 *    tokenTypes: ['property', 'type', 'class'],
		 *    tokenModifiers: ['private', 'static']
		 * ```
		 *
		 * 2. The first transformation step is to encode `tokenType` and `tokenModifiers` as integers using the legend. Token types are looked
		 * up by index, so a `tokenType` value of `1` means `tokenTypes[1]`. Multiple token modifiers can be set by using bit flags,
		 * so a `tokenModifier` value of `3` is first viewed as binary `0b00000011`, which means `[tokenModifiers[0], tokenModifiers[1]]` because
		 * bits 0 and 1 are set. Using this legend, the tokens now are:
		 * ```
		 *    { line: 2, startChar:  5, length: 3, tokenType: 0, tokenModifiers: 3 },
		 *    { line: 2, startChar: 10, length: 4, tokenType: 1, tokenModifiers: 0 },
		 *    { line: 5, startChar:  2, length: 7, tokenType: 2, tokenModifiers: 0 }
		 * ```
		 *
		 * 3. The next step is to represent each token relative to the previous token in the file. In this case, the second token
		 * is on the same line as the first token, so the `startChar` of the second token is made relative to the `startChar`
		 * of the first token, so it will be `10 - 5`. The third token is on a different line than the second token, so the
		 * `startChar` of the third token will not be altered:
		 * ```
		 *    { deltaLine: 2, deltaStartChar: 5, length: 3, tokenType: 0, tokenModifiers: 3 },
		 *    { deltaLine: 0, deltaStartChar: 5, length: 4, tokenType: 1, tokenModifiers: 0 },
		 *    { deltaLine: 3, deltaStartChar: 2, length: 7, tokenType: 2, tokenModifiers: 0 }
		 * ```
		 *
		 * 4. Finally, the last step is to inline each of the 5 fields for a token in a single array, which is a memory friendly representation:
		 * ```
		 *    // 1st token,  2nd token,  3rd token
		 *    [  2,5,3,0,3,  0,5,4,1,0,  3,2,7,2,0 ]
		 * ```
		 *
		 * *NOTE*: When doing edits, it is possible that multiple edits occur until VS Code decides to invoke the semantic tokens provider.
		 * *NOTE*: If the provider cannot temporarily compute semantic tokens, it can indicate this by throwing an error with the message 'Busy'.
		 */
		provideDocumentSemanticTokens(document: TextDocument, token: CancellationToken): ProviderResult<SemanticTokens>;

		/**
		 * Instead of always returning all the tokens in a file, it is possible for a `DocumentSemanticTokensProvider` to implement
		 * this method (`updateSemanticTokens`) and then return incremental updates to the previously provided semantic tokens.
		 *
		 * ---
		 * ### How tokens change when the document changes
		 *
		 * Let's look at how tokens might change.
		 *
		 * Continuing with the above example, suppose a new line was inserted at the top of the file.
		 * That would make all the tokens move down by one line (notice how the line has changed for each one):
		 * ```
		 *    { line: 3, startChar:  5, length: 3, tokenType: "property", tokenModifiers: ["private", "static"] },
		 *    { line: 3, startChar: 10, length: 4, tokenType: "type",     tokenModifiers: [] },
		 *    { line: 6, startChar:  2, length: 7, tokenType: "class",    tokenModifiers: [] }
		 * ```
		 * The integer encoding of the tokens does not change substantially because of the delta-encoding of positions:
		 * ```
		 *    // 1st token,  2nd token,  3rd token
		 *    [  3,5,3,0,3,  0,5,4,1,0,  3,2,7,2,0 ]
		 * ```
		 * It is possible to express these new tokens in terms of an edit applied to the previous tokens:
		 * ```
		 *    [  2,5,3,0,3,  0,5,4,1,0,  3,2,7,2,0 ] // old tokens
		 *    [  3,5,3,0,3,  0,5,4,1,0,  3,2,7,2,0 ] // new tokens
		 *
		 *    edit: { start:  0, deleteCount: 1, data: [3] } // replace integer at offset 0 with 3
		 * ```
		 *
		 * Furthermore, let's assume that a new token has appeared on line 4:
		 * ```
		 *    { line: 3, startChar:  5, length: 3, tokenType: "property", tokenModifiers: ["private", "static"] },
		 *    { line: 3, startChar: 10, length: 4, tokenType: "type",      tokenModifiers: [] },
		 *    { line: 4, startChar:  3, length: 5, tokenType: "property", tokenModifiers: ["static"] },
		 *    { line: 6, startChar:  2, length: 7, tokenType: "class",    tokenModifiers: [] }
		 * ```
		 * The integer encoding of the tokens is:
		 * ```
		 *    // 1st token,  2nd token,  3rd token,  4th token
		 *    [  3,5,3,0,3,  0,5,4,1,0,  1,3,5,0,2,  2,2,7,2,0, ]
		 * ```
		 * Again, it is possible to express these new tokens in terms of an edit applied to the previous tokens:
		 * ```
		 *    [  3,5,3,0,3,  0,5,4,1,0,  3,2,7,2,0 ]               // old tokens
		 *    [  3,5,3,0,3,  0,5,4,1,0,  1,3,5,0,2,  2,2,7,2,0, ]  // new tokens
		 *
		 *    edit: { start: 10, deleteCount: 1, data: [1,3,5,0,2,2] } // replace integer at offset 10 with [1,3,5,0,2,2]
		 * ```
		 *
		 * *NOTE*: If the provider cannot compute `SemanticTokensEdits`, it can "give up" and return all the tokens in the document again.
		 * *NOTE*: All edits in `SemanticTokensEdits` contain indices in the old integers array, so they all refer to the previous result state.
		 */
		provideDocumentSemanticTokensEdits?(document: TextDocument, previousResultId: string, token: CancellationToken): ProviderResult<SemanticTokens | SemanticTokensEdits>;
	}

	/**
	 * The document range semantic tokens provider interface defines the contract between extensions and
	 * semantic tokens.
	 */
	export interface DocumentRangeSemanticTokensProvider {
		/**
		 * See [provideDocumentSemanticTokens](#DocumentSemanticTokensProvider.provideDocumentSemanticTokens).
		 */
		provideDocumentRangeSemanticTokens(document: TextDocument, range: Range, token: CancellationToken): ProviderResult<SemanticTokens>;
	}

	export namespace languages {
		/**
		 * Register a semantic tokens provider for a whole document.
		 *
		 * Multiple providers can be registered for a language. In that case providers are sorted
		 * by their [score](#languages.match) and the best-matching provider is used. Failure
		 * of the selected provider will cause a failure of the whole operation.
		 *
		 * @param selector A selector that defines the documents this provider is applicable to.
		 * @param provider A document semantic tokens provider.
		 * @return A [disposable](#Disposable) that unregisters this provider when being disposed.
		 */
		export function registerDocumentSemanticTokensProvider(selector: DocumentSelector, provider: DocumentSemanticTokensProvider, legend: SemanticTokensLegend): Disposable;

		/**
		 * Register a semantic tokens provider for a document range.
		 *
		 * Multiple providers can be registered for a language. In that case providers are sorted
		 * by their [score](#languages.match) and the best-matching provider is used. Failure
		 * of the selected provider will cause a failure of the whole operation.
		 *
		 * @param selector A selector that defines the documents this provider is applicable to.
		 * @param provider A document range semantic tokens provider.
		 * @return A [disposable](#Disposable) that unregisters this provider when being disposed.
		 */
		export function registerDocumentRangeSemanticTokensProvider(selector: DocumentSelector, provider: DocumentRangeSemanticTokensProvider, legend: SemanticTokensLegend): Disposable;
	}

	//#endregion

	//#region editor insets: https://github.com/microsoft/vscode/issues/85682

	export interface WebviewEditorInset {
		readonly editor: TextEditor;
		readonly line: number;
		readonly height: number;
		readonly webview: Webview;
		readonly onDidDispose: Event<void>;
		dispose(): void;
	}

	export namespace window {
		export function createWebviewTextEditorInset(editor: TextEditor, line: number, height: number, options?: WebviewOptions): WebviewEditorInset;
	}

	//#endregion

	//#region read/write in chunks: https://github.com/microsoft/vscode/issues/84515

	export interface FileSystemProvider {
		open?(resource: Uri, options: { create: boolean }): number | Thenable<number>;
		close?(fd: number): void | Thenable<void>;
		read?(fd: number, pos: number, data: Uint8Array, offset: number, length: number): number | Thenable<number>;
		write?(fd: number, pos: number, data: Uint8Array, offset: number, length: number): number | Thenable<number>;
	}

	//#endregion

	//#region TextSearchProvider: https://github.com/microsoft/vscode/issues/59921

	/**
	 * The parameters of a query for text search.
	 */
	export interface TextSearchQuery {
		/**
		 * The text pattern to search for.
		 */
		pattern: string;

		/**
		 * Whether or not `pattern` should match multiple lines of text.
		 */
		isMultiline?: boolean;

		/**
		 * Whether or not `pattern` should be interpreted as a regular expression.
		 */
		isRegExp?: boolean;

		/**
		 * Whether or not the search should be case-sensitive.
		 */
		isCaseSensitive?: boolean;

		/**
		 * Whether or not to search for whole word matches only.
		 */
		isWordMatch?: boolean;
	}

	/**
	 * A file glob pattern to match file paths against.
	 * TODO@roblou - merge this with the GlobPattern docs/definition in vscode.d.ts.
	 * @see [GlobPattern](#GlobPattern)
	 */
	export type GlobString = string;

	/**
	 * Options common to file and text search
	 */
	export interface SearchOptions {
		/**
		 * The root folder to search within.
		 */
		folder: Uri;

		/**
		 * Files that match an `includes` glob pattern should be included in the search.
		 */
		includes: GlobString[];

		/**
		 * Files that match an `excludes` glob pattern should be excluded from the search.
		 */
		excludes: GlobString[];

		/**
		 * Whether external files that exclude files, like .gitignore, should be respected.
		 * See the vscode setting `"search.useIgnoreFiles"`.
		 */
		useIgnoreFiles: boolean;

		/**
		 * Whether symlinks should be followed while searching.
		 * See the vscode setting `"search.followSymlinks"`.
		 */
		followSymlinks: boolean;

		/**
		 * Whether global files that exclude files, like .gitignore, should be respected.
		 * See the vscode setting `"search.useGlobalIgnoreFiles"`.
		 */
		useGlobalIgnoreFiles: boolean;
	}

	/**
	 * Options to specify the size of the result text preview.
	 * These options don't affect the size of the match itself, just the amount of preview text.
	 */
	export interface TextSearchPreviewOptions {
		/**
		 * The maximum number of lines in the preview.
		 * Only search providers that support multiline search will ever return more than one line in the match.
		 */
		matchLines: number;

		/**
		 * The maximum number of characters included per line.
		 */
		charsPerLine: number;
	}

	/**
	 * Options that apply to text search.
	 */
	export interface TextSearchOptions extends SearchOptions {
		/**
		 * The maximum number of results to be returned.
		 */
		maxResults: number;

		/**
		 * Options to specify the size of the result text preview.
		 */
		previewOptions?: TextSearchPreviewOptions;

		/**
		 * Exclude files larger than `maxFileSize` in bytes.
		 */
		maxFileSize?: number;

		/**
		 * Interpret files using this encoding.
		 * See the vscode setting `"files.encoding"`
		 */
		encoding?: string;

		/**
		 * Number of lines of context to include before each match.
		 */
		beforeContext?: number;

		/**
		 * Number of lines of context to include after each match.
		 */
		afterContext?: number;
	}

	/**
	 * Information collected when text search is complete.
	 */
	export interface TextSearchComplete {
		/**
		 * Whether the search hit the limit on the maximum number of search results.
		 * `maxResults` on [`TextSearchOptions`](#TextSearchOptions) specifies the max number of results.
		 * - If exactly that number of matches exist, this should be false.
		 * - If `maxResults` matches are returned and more exist, this should be true.
		 * - If search hits an internal limit which is less than `maxResults`, this should be true.
		 */
		limitHit?: boolean;
	}

	/**
	 * A preview of the text result.
	 */
	export interface TextSearchMatchPreview {
		/**
		 * The matching lines of text, or a portion of the matching line that contains the match.
		 */
		text: string;

		/**
		 * The Range within `text` corresponding to the text of the match.
		 * The number of matches must match the TextSearchMatch's range property.
		 */
		matches: Range | Range[];
	}

	/**
	 * A match from a text search
	 */
	export interface TextSearchMatch {
		/**
		 * The uri for the matching document.
		 */
		uri: Uri;

		/**
		 * The range of the match within the document, or multiple ranges for multiple matches.
		 */
		ranges: Range | Range[];

		/**
		 * A preview of the text match.
		 */
		preview: TextSearchMatchPreview;
	}

	/**
	 * A line of context surrounding a TextSearchMatch.
	 */
	export interface TextSearchContext {
		/**
		 * The uri for the matching document.
		 */
		uri: Uri;

		/**
		 * One line of text.
		 * previewOptions.charsPerLine applies to this
		 */
		text: string;

		/**
		 * The line number of this line of context.
		 */
		lineNumber: number;
	}

	export type TextSearchResult = TextSearchMatch | TextSearchContext;

	/**
	 * A TextSearchProvider provides search results for text results inside files in the workspace.
	 */
	export interface TextSearchProvider {
		/**
		 * Provide results that match the given text pattern.
		 * @param query The parameters for this query.
		 * @param options A set of options to consider while searching.
		 * @param progress A progress callback that must be invoked for all results.
		 * @param token A cancellation token.
		 */
		provideTextSearchResults(query: TextSearchQuery, options: TextSearchOptions, progress: Progress<TextSearchResult>, token: CancellationToken): ProviderResult<TextSearchComplete>;
	}

	//#endregion

	//#region FileSearchProvider: https://github.com/microsoft/vscode/issues/73524

	/**
	 * The parameters of a query for file search.
	 */
	export interface FileSearchQuery {
		/**
		 * The search pattern to match against file paths.
		 */
		pattern: string;
	}

	/**
	 * Options that apply to file search.
	 */
	export interface FileSearchOptions extends SearchOptions {
		/**
		 * The maximum number of results to be returned.
		 */
		maxResults?: number;

		/**
		 * A CancellationToken that represents the session for this search query. If the provider chooses to, this object can be used as the key for a cache,
		 * and searches with the same session object can search the same cache. When the token is cancelled, the session is complete and the cache can be cleared.
		 */
		session?: CancellationToken;
	}

	/**
	 * A FileSearchProvider provides search results for files in the given folder that match a query string. It can be invoked by quickopen or other extensions.
	 *
	 * A FileSearchProvider is the more powerful of two ways to implement file search in VS Code. Use a FileSearchProvider if you wish to search within a folder for
	 * all files that match the user's query.
	 *
	 * The FileSearchProvider will be invoked on every keypress in quickopen. When `workspace.findFiles` is called, it will be invoked with an empty query string,
	 * and in that case, every file in the folder should be returned.
	 */
	export interface FileSearchProvider {
		/**
		 * Provide the set of files that match a certain file path pattern.
		 * @param query The parameters for this query.
		 * @param options A set of options to consider while searching files.
		 * @param token A cancellation token.
		 */
		provideFileSearchResults(query: FileSearchQuery, options: FileSearchOptions, token: CancellationToken): ProviderResult<Uri[]>;
	}

	export namespace workspace {
		/**
		 * Register a search provider.
		 *
		 * Only one provider can be registered per scheme.
		 *
		 * @param scheme The provider will be invoked for workspace folders that have this file scheme.
		 * @param provider The provider.
		 * @return A [disposable](#Disposable) that unregisters this provider when being disposed.
		 */
		export function registerFileSearchProvider(scheme: string, provider: FileSearchProvider): Disposable;

		/**
		 * Register a text search provider.
		 *
		 * Only one provider can be registered per scheme.
		 *
		 * @param scheme The provider will be invoked for workspace folders that have this file scheme.
		 * @param provider The provider.
		 * @return A [disposable](#Disposable) that unregisters this provider when being disposed.
		 */
		export function registerTextSearchProvider(scheme: string, provider: TextSearchProvider): Disposable;
	}

	//#endregion

	//#region findTextInFiles: https://github.com/microsoft/vscode/issues/59924

	/**
	 * Options that can be set on a findTextInFiles search.
	 */
	export interface FindTextInFilesOptions {
		/**
		 * A [glob pattern](#GlobPattern) that defines the files to search for. The glob pattern
		 * will be matched against the file paths of files relative to their workspace. Use a [relative pattern](#RelativePattern)
		 * to restrict the search results to a [workspace folder](#WorkspaceFolder).
		 */
		include?: GlobPattern;

		/**
		 * A [glob pattern](#GlobPattern) that defines files and folders to exclude. The glob pattern
		 * will be matched against the file paths of resulting matches relative to their workspace. When `undefined`, default excludes will
		 * apply.
		 */
		exclude?: GlobPattern;

		/**
		 * Whether to use the default and user-configured excludes. Defaults to true.
		 */
		useDefaultExcludes?: boolean;

		/**
		 * The maximum number of results to search for
		 */
		maxResults?: number;

		/**
		 * Whether external files that exclude files, like .gitignore, should be respected.
		 * See the vscode setting `"search.useIgnoreFiles"`.
		 */
		useIgnoreFiles?: boolean;

		/**
		 * Whether global files that exclude files, like .gitignore, should be respected.
		 * See the vscode setting `"search.useGlobalIgnoreFiles"`.
		 */
		useGlobalIgnoreFiles?: boolean;

		/**
		 * Whether symlinks should be followed while searching.
		 * See the vscode setting `"search.followSymlinks"`.
		 */
		followSymlinks?: boolean;

		/**
		 * Interpret files using this encoding.
		 * See the vscode setting `"files.encoding"`
		 */
		encoding?: string;

		/**
		 * Options to specify the size of the result text preview.
		 */
		previewOptions?: TextSearchPreviewOptions;

		/**
		 * Number of lines of context to include before each match.
		 */
		beforeContext?: number;

		/**
		 * Number of lines of context to include after each match.
		 */
		afterContext?: number;
	}

	export namespace workspace {
		/**
		 * Search text in files across all [workspace folders](#workspace.workspaceFolders) in the workspace.
		 * @param query The query parameters for the search - the search string, whether it's case-sensitive, or a regex, or matches whole words.
		 * @param callback A callback, called for each result
		 * @param token A token that can be used to signal cancellation to the underlying search engine.
		 * @return A thenable that resolves when the search is complete.
		 */
		export function findTextInFiles(query: TextSearchQuery, callback: (result: TextSearchResult) => void, token?: CancellationToken): Thenable<TextSearchComplete>;

		/**
		 * Search text in files across all [workspace folders](#workspace.workspaceFolders) in the workspace.
		 * @param query The query parameters for the search - the search string, whether it's case-sensitive, or a regex, or matches whole words.
		 * @param options An optional set of query options. Include and exclude patterns, maxResults, etc.
		 * @param callback A callback, called for each result
		 * @param token A token that can be used to signal cancellation to the underlying search engine.
		 * @return A thenable that resolves when the search is complete.
		 */
		export function findTextInFiles(query: TextSearchQuery, options: FindTextInFilesOptions, callback: (result: TextSearchResult) => void, token?: CancellationToken): Thenable<TextSearchComplete>;
	}

	//#endregion

	//#region diff command: https://github.com/microsoft/vscode/issues/84899

	/**
	 * The contiguous set of modified lines in a diff.
	 */
	export interface LineChange {
		readonly originalStartLineNumber: number;
		readonly originalEndLineNumber: number;
		readonly modifiedStartLineNumber: number;
		readonly modifiedEndLineNumber: number;
	}

	export namespace commands {

		/**
		 * Registers a diff information command that can be invoked via a keyboard shortcut,
		 * a menu item, an action, or directly.
		 *
		 * Diff information commands are different from ordinary [commands](#commands.registerCommand) as
		 * they only execute when there is an active diff editor when the command is called, and the diff
		 * information has been computed. Also, the command handler of an editor command has access to
		 * the diff information.
		 *
		 * @param command A unique identifier for the command.
		 * @param callback A command handler function with access to the [diff information](#LineChange).
		 * @param thisArg The `this` context used when invoking the handler function.
		 * @return Disposable which unregisters this command on disposal.
		 */
		export function registerDiffInformationCommand(command: string, callback: (diff: LineChange[], ...args: any[]) => any, thisArg?: any): Disposable;
	}

	//#endregion

	//#region file-decorations: https://github.com/microsoft/vscode/issues/54938

	export class Decoration {
		letter?: string;
		title?: string;
		color?: ThemeColor;
		priority?: number;
		bubble?: boolean;
	}

	export interface DecorationProvider {
		onDidChangeDecorations: Event<undefined | Uri | Uri[]>;
		provideDecoration(uri: Uri, token: CancellationToken): ProviderResult<Decoration>;
	}

	export namespace window {
		export function registerDecorationProvider(provider: DecorationProvider): Disposable;
	}

	//#endregion

	//#region deprecated debug API

	export interface DebugConfigurationProvider {
		/**
		 * Deprecated, use DebugAdapterDescriptorFactory.provideDebugAdapter instead.
		 * @deprecated Use DebugAdapterDescriptorFactory.createDebugAdapterDescriptor instead
		 */
		debugAdapterExecutable?(folder: WorkspaceFolder | undefined, token?: CancellationToken): ProviderResult<DebugAdapterExecutable>;
	}

	//#endregion

	//#region LogLevel: https://github.com/microsoft/vscode/issues/85992

	/**
	 * The severity level of a log message
	 */
	export enum LogLevel {
		Trace = 1,
		Debug = 2,
		Info = 3,
		Warning = 4,
		Error = 5,
		Critical = 6,
		Off = 7
	}

	export namespace env {
		/**
		 * Current logging level.
		 */
		export const logLevel: LogLevel;

		/**
		 * An [event](#Event) that fires when the log level has changed.
		 */
		export const onDidChangeLogLevel: Event<LogLevel>;
	}

	//#endregion

	//#region Joao: SCM validation

	/**
	 * Represents the validation type of the Source Control input.
	 */
	export enum SourceControlInputBoxValidationType {

		/**
		 * Something not allowed by the rules of a language or other means.
		 */
		Error = 0,

		/**
		 * Something suspicious but allowed.
		 */
		Warning = 1,

		/**
		 * Something to inform about but not a problem.
		 */
		Information = 2
	}

	export interface SourceControlInputBoxValidation {

		/**
		 * The validation message to display.
		 */
		readonly message: string;

		/**
		 * The validation type.
		 */
		readonly type: SourceControlInputBoxValidationType;
	}

	/**
	 * Represents the input box in the Source Control viewlet.
	 */
	export interface SourceControlInputBox {

		/**
		 * A validation function for the input box. It's possible to change
		 * the validation provider simply by setting this property to a different function.
		 */
		validateInput?(value: string, cursorPosition: number): ProviderResult<SourceControlInputBoxValidation | undefined | null>;
	}

	//#endregion

	//#region Joao: SCM selected provider

	export interface SourceControl {

		/**
		 * Whether the source control is selected.
		 */
		readonly selected: boolean;

		/**
		 * An event signaling when the selection state changes.
		 */
		readonly onDidChangeSelection: Event<boolean>;
	}

	//#endregion

	//#region Joao: SCM Input Box

	/**
	 * Represents the input box in the Source Control viewlet.
	 */
	export interface SourceControlInputBox {

		/**
		 * Controls whether the input box is visible (default is `true`).
		 */
		visible: boolean;
	}

	//#endregion

	//#region Terminal data write event https://github.com/microsoft/vscode/issues/78502

	export interface TerminalDataWriteEvent {
		/**
		 * The [terminal](#Terminal) for which the data was written.
		 */
		readonly terminal: Terminal;
		/**
		 * The data being written.
		 */
		readonly data: string;
	}

	namespace window {
		/**
		 * An event which fires when the terminal's pty slave pseudo-device is written to. In other
		 * words, this provides access to the raw data stream from the process running within the
		 * terminal, including VT sequences.
		 */
		export const onDidWriteTerminalData: Event<TerminalDataWriteEvent>;
	}

	//#endregion

	//#region Terminal dimensions property and change event https://github.com/microsoft/vscode/issues/55718

	/**
	 * An [event](#Event) which fires when a [Terminal](#Terminal)'s dimensions change.
	 */
	export interface TerminalDimensionsChangeEvent {
		/**
		 * The [terminal](#Terminal) for which the dimensions have changed.
		 */
		readonly terminal: Terminal;
		/**
		 * The new value for the [terminal's dimensions](#Terminal.dimensions).
		 */
		readonly dimensions: TerminalDimensions;
	}

	namespace window {
		/**
		 * An event which fires when the [dimensions](#Terminal.dimensions) of the terminal change.
		 */
		export const onDidChangeTerminalDimensions: Event<TerminalDimensionsChangeEvent>;
	}

	export interface Terminal {
		/**
		 * The current dimensions of the terminal. This will be `undefined` immediately after the
		 * terminal is created as the dimensions are not known until shortly after the terminal is
		 * created.
		 */
		readonly dimensions: TerminalDimensions | undefined;
	}

	//#endregion

	//#region Terminal link handlers https://github.com/microsoft/vscode/issues/91606

	export namespace window {
		export function registerTerminalLinkHandler(handler: TerminalLinkHandler): Disposable;
	}

	export interface TerminalLinkHandler {
		/**
		 * @return true when the link was handled (and should not be considered by
		 * other providers including the default), false when the link was not handled.
		 */
		handleLink(terminal: Terminal, link: string): ProviderResult<boolean>;
	}

	//#endregion

	//#region Joh -> exclusive document filters

	export interface DocumentFilter {
		exclusive?: boolean;
	}

	//#endregion

	//#region Alex - OnEnter enhancement
	export interface OnEnterRule {
		/**
		 * This rule will only execute if the text above the this line matches this regular expression.
		 */
		oneLineAboveText?: RegExp;
	}
	//#endregion

	//#region Tree View: https://github.com/microsoft/vscode/issues/61313
	/**
	 * Label describing the [Tree item](#TreeItem)
	 */
	export interface TreeItemLabel {

		/**
		 * A human-readable string describing the [Tree item](#TreeItem).
		 */
		label: string;

		/**
		 * Ranges in the label to highlight. A range is defined as a tuple of two number where the
		 * first is the inclusive start index and the second the exclusive end index
		 */
		highlights?: [number, number][];

	}

	export class TreeItem2 extends TreeItem {
		/**
		 * Label describing this item. When `falsy`, it is derived from [resourceUri](#TreeItem.resourceUri).
		 */
		label?: string | TreeItemLabel | /* for compilation */ any;

		/**
		 * @param label Label describing this item
		 * @param collapsibleState [TreeItemCollapsibleState](#TreeItemCollapsibleState) of the tree item. Default is [TreeItemCollapsibleState.None](#TreeItemCollapsibleState.None)
		 */
		constructor(label: TreeItemLabel, collapsibleState?: TreeItemCollapsibleState);
	}
	//#endregion

	//#region CustomExecution: https://github.com/microsoft/vscode/issues/81007
	/**
	 * A task to execute
	 */
	export class Task2 extends Task {
		detail?: string;
	}

	export class CustomExecution2 extends CustomExecution {
		/**
		 * Constructs a CustomExecution task object. The callback will be executed the task is run, at which point the
		 * extension should return the Pseudoterminal it will "run in". The task should wait to do further execution until
		 * [Pseudoterminal.open](#Pseudoterminal.open) is called. Task cancellation should be handled using
		 * [Pseudoterminal.close](#Pseudoterminal.close). When the task is complete fire
		 * [Pseudoterminal.onDidClose](#Pseudoterminal.onDidClose).
		 * @param callback The callback that will be called when the task is started by a user.
		 */
		constructor(callback: (resolvedDefinition?: TaskDefinition) => Thenable<Pseudoterminal>);
	}
	//#endregion

	//#region Task presentation group: https://github.com/microsoft/vscode/issues/47265
	export interface TaskPresentationOptions {
		/**
		 * Controls whether the task is executed in a specific terminal group using split panes.
		 */
		group?: string;
	}
	//#endregion

	//#region Status bar item with ID and Name: https://github.com/microsoft/vscode/issues/74972

	export namespace window {

		/**
		 * Options to configure the status bar item.
		 */
		export interface StatusBarItemOptions {

			/**
			 * A unique identifier of the status bar item. The identifier
			 * is for example used to allow a user to show or hide the
			 * status bar item in the UI.
			 */
			id: string;

			/**
			 * A human readable name of the status bar item. The name is
			 * for example used as a label in the UI to show or hide the
			 * status bar item.
			 */
			name: string;

			/**
			 * The alignment of the status bar item.
			 */
			alignment?: StatusBarAlignment;

			/**
			 * The priority of the status bar item. Higher value means the item should
			 * be shown more to the left.
			 */
			priority?: number;
		}

		/**
		 * Creates a status bar [item](#StatusBarItem).
		 *
		 * @param options The options of the item. If not provided, some default values
		 * will be assumed. For example, the `StatusBarItemOptions.id` will be the id
		 * of the extension and the `StatusBarItemOptions.name` will be the extension name.
		 * @return A new status bar item.
		 */
		export function createStatusBarItem(options?: StatusBarItemOptions): StatusBarItem;
	}

	//#endregion

	//#region OnTypeRename: https://github.com/microsoft/vscode/issues/88424

	/**
	 * The rename provider interface defines the contract between extensions and
	 * the live-rename feature.
	 */
	export interface OnTypeRenameProvider {
		/**
		 * Provide a list of ranges that can be live renamed together.
		 *
		 * @param document The document in which the command was invoked.
		 * @param position The position at which the command was invoked.
		 * @param token A cancellation token.
		 * @return A list of ranges that can be live-renamed togehter. The ranges must have
		 * identical length and contain identical text content. The ranges cannot overlap.
		 */
		provideOnTypeRenameRanges(document: TextDocument, position: Position, token: CancellationToken): ProviderResult<Range[]>;
	}

	namespace languages {
		/**
		 * Register a rename provider that works on type.
		 *
		 * Multiple providers can be registered for a language. In that case providers are sorted
		 * by their [score](#languages.match) and the best-matching provider is used. Failure
		 * of the selected provider will cause a failure of the whole operation.
		 *
		 * @param selector A selector that defines the documents this provider is applicable to.
		 * @param provider An on type rename provider.
		 * @param stopPattern Stop on type renaming when input text matches the regular expression. Defaults to `^\s`.
		 * @return A [disposable](#Disposable) that unregisters this provider when being disposed.
		 */
		export function registerOnTypeRenameProvider(selector: DocumentSelector, provider: OnTypeRenameProvider, stopPattern?: RegExp): Disposable;
	}

	//#endregion

	//#region Custom editors: https://github.com/microsoft/vscode/issues/77131

	/**
	 * Defines the editing capability of a custom webview editor. This allows the webview editor to hook into standard
	 * editor events such as `undo` or `save`.
	 *
	 * @param EditType Type of edits used for the documents this delegate handles.
	 */
	interface CustomEditorEditingDelegate<EditType = unknown> {
		/**
		 * Save the resource.
		 *
		 * @param document Document to save.
		 * @param cancellation Token that signals the save is no longer required (for example, if another save was triggered).
		 *
		 * @return Thenable signaling that the save has completed.
		 */
		save(document: CustomDocument<EditType>, cancellation: CancellationToken): Thenable<void>;

		/**
		 * Save the existing resource at a new path.
		 *
		 * @param document Document to save.
		 * @param targetResource Location to save to.
		 *
		 * @return Thenable signaling that the save has completed.
		 */
		saveAs(document: CustomDocument<EditType>, targetResource: Uri): Thenable<void>;

		/**
		 * Event triggered by extensions to signal to VS Code that an edit has occurred.
		 */
		readonly onDidEdit: Event<CustomDocumentEditEvent<EditType>>;

		/**
		 * Apply a set of edits.
		 *
		 * Note that is not invoked when `onDidEdit` is called because `onDidEdit` implies also updating the view to reflect the edit.
		 *
		 * @param document Document to apply edits to.
		 * @param edit Array of edits. Sorted from oldest to most recent.
		 *
		 * @return Thenable signaling that the change has completed.
		 */
		applyEdits(document: CustomDocument<EditType>, edits: readonly EditType[]): Thenable<void>;

		/**
		 * Undo a set of edits.
		 *
		 * This is triggered when a user undoes an edit.
		 *
		 * @param document Document to undo edits from.
		 * @param edit Array of edits. Sorted from most recent to oldest.
		 *
		 * @return Thenable signaling that the change has completed.
		 */
		undoEdits(document: CustomDocument<EditType>, edits: readonly EditType[]): Thenable<void>;

		/**
		 * Revert the file to its last saved state.
		 *
		 * @param document Document to revert.
		 * @param edits Added or applied edits.
		 *
		 * @return Thenable signaling that the change has completed.
		 */
		revert(document: CustomDocument<EditType>, edits: CustomDocumentRevert<EditType>): Thenable<void>;

		/**
		 * Back up the resource in its current state.
		 *
		 * Backups are used for hot exit and to prevent data loss. Your `backup` method should persist the resource in
		 * its current state, i.e. with the edits applied. Most commonly this means saving the resource to disk in
		 * the `ExtensionContext.storagePath`. When VS Code reloads and your custom editor is opened for a resource,
		 * your extension should first check to see if any backups exist for the resource. If there is a backup, your
		 * extension should load the file contents from there instead of from the resource in the workspace.
		 *
		 * `backup` is triggered whenever an edit it made. Calls to `backup` are debounced so that if multiple edits are
		 * made in quick succession, `backup` is only triggered after the last one. `backup` is not invoked when
		 * `auto save` is enabled (since auto save already persists resource ).
		 *
		 * @param document Document to revert.
		 * @param cancellation Token that signals the current backup since a new backup is coming in. It is up to your
		 * extension to decided how to respond to cancellation. If for example your extension is backing up a large file
		 * in an operation that takes time to complete, your extension may decide to finish the ongoing backup rather
		 * than cancelling it to ensure that VS Code has some valid backup.
		 */
		backup(document: CustomDocument<EditType>, cancellation: CancellationToken): Thenable<void>;
	}

	/**
	 * Event triggered by extensions to signal to VS Code that an edit has occurred on a `CustomDocument`.
	 *
	 * @param EditType Type of edits used for the document.
	 */
	interface CustomDocumentEditEvent<EditType = unknown> {
		/**
		 * Document the edit is for.
		 */
		readonly document: CustomDocument<EditType>;

		/**
		 * Object that describes the edit.
		 *
		 * Edit objects are passed back to your extension in `CustomEditorEditingDelegate.undoEdits`,
		 * `CustomEditorEditingDelegate.applyEdits`, and `CustomEditorEditingDelegate.revert`.
		 */
		readonly edit: EditType;

		/**
		 * Display name describing the edit.
		 */
		readonly label?: string;
	}

	/**
	 * Data about a revert for a `CustomDocument`.
	 */
	interface CustomDocumentRevert<EditType = unknown> {
		/**
		 * List of edits that were undone to get the document back to its on disk state.
		 */
		readonly undoneEdits: readonly EditType[];

		/**
		 * List of edits that were reapplied to get the document back to its on disk state.
		 */
		readonly appliedEdits: readonly EditType[];
	}

	/**
	 * Represents a custom document used by a `CustomEditorProvider`.
	 *
	 * All custom documents must subclass `CustomDocument`. Custom documents are only used within a given
	 * `CustomEditorProvider`. The lifecycle of a `CustomDocument` is managed by VS Code. When no more references
	 * remain to a `CustomDocument`, it is disposed of.
	 *
	 * @param EditType Type of edits used in this document.
	 */
	class CustomDocument<EditType = unknown> {
		/**
		 * @param viewType The associated uri for this document.
		 * @param uri The associated viewType for this document.
		 */
		constructor(viewType: string, uri: Uri);

		/**
		 * The associated viewType for this document.
		 */
		readonly viewType: string;

		/**
		 * The associated uri for this document.
		 */
		readonly uri: Uri;

		/**
		 * Event fired when there are no more references to the `CustomDocument`.
		 */
		readonly onDidDispose: Event<void>;

		/**
		 * List of edits from document open to the document's current state.
		 */
		readonly appliedEdits: ReadonlyArray<EditType>;

		/**
		 * List of edits from document open to the document's last saved point.
		 *
		 * The save point will be behind `appliedEdits` if the user saves and then continues editing,
		 * or in front of the last entry in `appliedEdits` if the user saves and then hits undo.
		 */
		readonly savedEdits: ReadonlyArray<EditType>;
	}

	/**
	 * Provider for webview editors that use a custom data model.
	 *
	 * Custom webview editors use [`CustomDocument`](#CustomDocument) as their data model.
	 * This gives extensions full control over actions such as edit, save, and backup.
	 *
	 * You should use custom text based editors when dealing with binary files or more complex scenarios. For simple text
	 * based documents, use [`WebviewTextEditorProvider`](#WebviewTextEditorProvider) instead.
	 */
	export interface CustomEditorProvider<EditType = unknown> {

		/**
		 * Resolve the model for a given resource.
		 *
		 * `resolveCustomDocument` is called when the first editor for a given resource is opened, and the resolve document
		 * is passed to `resolveCustomEditor`. The resolved `CustomDocument` is re-used for subsequent editor opens.
		 * If all editors for a given resource are closed, the `CustomDocument` is disposed of. Opening an editor at
		 * this point will trigger another call to `resolveCustomDocument`.
		 *
		 * @param uri Uri of the document to open.
		 * @param token A cancellation token that indicates the result is no longer needed.
		 *
		 * @return The custom document.
		 */
		openCustomDocument(uri: Uri, token: CancellationToken): Thenable<CustomDocument<EditType>>;

		/**
		 * Resolve a webview editor for a given resource.
		 *
		 * This is called when a user first opens a resource for a `CustomEditorProvider`, or if they reopen an
		 * existing editor using this `CustomEditorProvider`.
		 *
		 * To resolve a webview editor, the provider must fill in its initial html content and hook up all
		 * the event listeners it is interested it. The provider can also hold onto the `WebviewPanel` to use later,
		 * for example in a command. See [`WebviewPanel`](#WebviewPanel) for additional details
		 *
		 * @param document Document for the resource being resolved.
		 * @param webviewPanel Webview to resolve.
		 * @param token A cancellation token that indicates the result is no longer needed.
		 *
		 * @return Thenable indicating that the webview editor has been resolved.
		 */
		resolveCustomEditor(document: CustomDocument<EditType>, webviewPanel: WebviewPanel, token: CancellationToken): Thenable<void>;

		/**
		 * Defines the editing capability of a custom webview document.
		 *
		 * When not provided, the document is considered readonly.
		 */
		readonly editingDelegate?: CustomEditorEditingDelegate<EditType>;
	}

	/**
	 * Provider for text based webview editors.
	 *
	 * Text based webview editors use a [`TextDocument`](#TextDocument) as their data model. This considerably simplifies
	 * implementing a webview editor as it allows VS Code to handle many common operations such as
	 * undo and backup. The provider is responsible for synchronizing text changes between the webview and the `TextDocument`.
	 *
	 * You should use text based webview editors when dealing with text based file formats, such as `xml` or `json`.
	 * For binary files or more specialized use cases, see [CustomEditorProvider](#CustomEditorProvider).
	 */
	export interface CustomTextEditorProvider {

		/**
		 * Resolve a webview editor for a given text resource.
		 *
		 * This is called when a user first opens a resource for a `CustomTextEditorProvider`, or if they reopen an
		 * existing editor using this `CustomTextEditorProvider`.
		 *
		 * To resolve a webview editor, the provider must fill in its initial html content and hook up all
		 * the event listeners it is interested it. The provider can also hold onto the `WebviewPanel` to use later,
		 * for example in a command. See [`WebviewPanel`](#WebviewPanel) for additional details.
		 *
		 * @param document Document for the resource to resolve.
		 * @param webviewPanel Webview to resolve.
		 * @param token A cancellation token that indicates the result is no longer needed.
		 *
		 * @return Thenable indicating that the webview editor has been resolved.
		 */
		resolveCustomTextEditor(document: TextDocument, webviewPanel: WebviewPanel, token: CancellationToken): Thenable<void>;

		/**
		 * TODO: discuss this at api sync.
		 *
		 * Handle when the underlying resource for a custom editor is renamed.
		 *
		 * This allows the webview for the editor be preserved throughout the rename. If this method is not implemented,
		 * VS Code will destory the previous custom editor and create a replacement one.
		 *
		 * @param newDocument New text document to use for the custom editor.
		 * @param existingWebviewPanel Webview panel for the custom editor.
		 * @param token A cancellation token that indicates the result is no longer needed.
		 *
		 * @return Thenable indicating that the webview editor has been moved.
		 */
		moveCustomTextEditor?(newDocument: TextDocument, existingWebviewPanel: WebviewPanel, token: CancellationToken): Thenable<void>;
	}

	namespace window {
		/**
		 * Register a new provider for a custom editor.
		 *
		 * @param viewType Type of the webview editor provider. This should match the `viewType` from the
		 *   `package.json` contributions.
		 * @param provider Provider that resolves editors.
		 * @param options Options for the provider
		 *
		 * @return Disposable that unregisters the provider.
		 */
		export function registerCustomEditorProvider(
			viewType: string,
			provider: CustomEditorProvider | CustomTextEditorProvider,
			options?: {
				readonly webviewOptions?: WebviewPanelOptions;
			}
		): Disposable;
	}

	//#endregion


	//#region allow QuickPicks to skip sorting: https://github.com/microsoft/vscode/issues/73904

	export interface QuickPick<T extends QuickPickItem> extends QuickInput {
		/**
		 * An optional flag to sort the final results by index of first query match in label. Defaults to true.
		 */
		sortByLabel: boolean;
	}

	//#endregion

	//#region Allow theme icons in hovers: https://github.com/microsoft/vscode/issues/84695

	export interface MarkdownString {

		/**
		 * Indicates that this markdown string can contain [ThemeIcons](#ThemeIcon), e.g. `$(zap)`.
		 */
		readonly supportThemeIcons?: boolean;
	}

	//#endregion

	//#region Peng: Notebook

	export enum CellKind {
		Markdown = 1,
		Code = 2
	}

	export enum CellOutputKind {
		Text = 1,
		Error = 2,
		Rich = 3
	}

	export interface CellStreamOutput {
		outputKind: CellOutputKind.Text;
		text: string;
	}

	export interface CellErrorOutput {
		outputKind: CellOutputKind.Error;
		/**
		 * Exception Name
		 */
		ename: string;
		/**
		 * Exception Value
		 */
		evalue: string;
		/**
		 * Exception call stack
		 */
		traceback: string[];
	}

	export interface CellDisplayOutput {
		outputKind: CellOutputKind.Rich;
		/**
		 * { mime_type: value }
		 *
		 * Example:
		 * ```json
		 * {
		 *   "outputKind": vscode.CellOutputKind.Rich,
		 *   "data": {
		 *      "text/html": [
		 *          "<h1>Hello</h1>"
		 *       ],
		 *      "text/plain": [
		 *        "<IPython.lib.display.IFrame at 0x11dee3e80>"
		 *      ]
		 *   }
		 * }
		 */
		data: { [key: string]: any };
	}

	export type CellOutput = CellStreamOutput | CellErrorOutput | CellDisplayOutput;

	export interface NotebookCellMetadata {
		/**
		 * Controls if the content of a cell is editable or not.
		 */
		editable?: boolean;

		/**
		 * Controls if the cell is executable.
		 * This metadata is ignored for markdown cell.
		 */
<<<<<<< HEAD
		runnable?: boolean;
=======
		runnable: boolean;

		executionOrder?: number;
>>>>>>> 5f0cfc37
	}

	export interface NotebookCell {
		readonly uri: Uri;
		language: string;
		cellKind: CellKind;
		outputs: CellOutput[];
		source: string;
		metadata?: NotebookCellMetadata;
	}

	export interface NotebookDocumentMetadata {
		/**
		 * Controls if users can add or delete cells
		 * Default to true
		 */
		editable: boolean;

		/**
		 * Default value for [cell editable metadata](#NotebookCellMetadata.editable).
		 * Default to true.
		 */
		cellEditable: boolean;

		/**
		 * Default value for [cell runnable metadata](#NotebookCellMetadata.runnable).
		 * Default to true.
		 */
		cellRunnable: boolean;
	}

	export interface NotebookDocument {
		readonly uri: Uri;
		readonly fileName: string;
		readonly isDirty: boolean;
		languages: string[];
		readonly cells: NotebookCell[];
		displayOrder?: GlobPattern[];
		metadata?: NotebookDocumentMetadata;
	}

	export interface NotebookEditorCellEdit {
		insert(index: number, content: string, language: string, type: CellKind, outputs: CellOutput[], metadata: NotebookCellMetadata | undefined): void;
		delete(index: number): void;
	}

	export interface NotebookEditor {
		readonly document: NotebookDocument;
		viewColumn?: ViewColumn;
		/**
		 * Fired when the output hosting webview posts a message.
		 */
		readonly onDidReceiveMessage: Event<any>;
		/**
		 * Post a message to the output hosting webview.
		 *
		 * Messages are only delivered if the editor is live.
		 *
		 * @param message Body of the message. This must be a string or other json serilizable object.
		 */
		postMessage(message: any): Thenable<boolean>;

		edit(callback: (editBuilder: NotebookEditorCellEdit) => void): Thenable<boolean>;
	}

	export interface NotebookProvider {
		resolveNotebook(editor: NotebookEditor): Promise<void>;
		executeCell(document: NotebookDocument, cell: NotebookCell | undefined): Promise<void>;
		save(document: NotebookDocument): Promise<boolean>;
	}

	export interface NotebookOutputSelector {
		type: string;
		subTypes?: string[];
	}

	export interface NotebookOutputRenderer {
		/**
		 *
		 * @returns HTML fragment. We can probably return `CellOutput` instead of string ?
		 *
		 */
		render(document: NotebookDocument, cell: NotebookCell, output: CellOutput, mimeType: string): string;
		preloads?: Uri[];
	}

	namespace window {
		export function registerNotebookProvider(
			notebookType: string,
			provider: NotebookProvider
		): Disposable;

		export function registerNotebookOutputRenderer(type: string, outputSelector: NotebookOutputSelector, renderer: NotebookOutputRenderer): Disposable;

		export let activeNotebookDocument: NotebookDocument | undefined;
	}

	//#endregion

	//#region color theme access

	/**
	 * Represents a color theme kind.
	 */
	export enum ColorThemeKind {
		Light = 1,
		Dark = 2,
		HighContrast = 3
	}

	/**
	 * Represents a color theme.
	 */
	export interface ColorTheme {

		/**
		 * The kind of this color theme: light, dark or high contrast.
		 */
		readonly kind: ColorThemeKind;
	}

	export namespace window {
		/**
		 * The currently active color theme as configured in the settings. The active
		 * theme can be changed via the `workbench.colorTheme` setting.
		 */
		export let activeColorTheme: ColorTheme;

		/**
		 * An [event](#Event) which fires when the active theme changes or one of it's colors chnage.
		 */
		export const onDidChangeActiveColorTheme: Event<ColorTheme>;
	}

	//#endregion


	//#region https://github.com/microsoft/vscode/issues/39441

	export interface CompletionItem {
		/**
		 * Will be merged into CompletionItem#label
		 */
		label2?: CompletionItemLabel;
	}

	export interface CompletionItemLabel {
		/**
		 * The function or variable. Rendered leftmost.
		 */
		name: string;

		/**
		 * The parameters without the return type. Render after `name`.
		 */
		parameters?: string;

		/**
		 * The fully qualified name, like package name or file path. Rendered after `signature`.
		 */
		qualifier?: string;

		/**
		 * The return-type of a function or type of a property/variable. Rendered rightmost.
		 */
		type?: string;
	}

	//#endregion


	//#region eamodio - timeline: https://github.com/microsoft/vscode/issues/84297

	export class TimelineItem {
		/**
		 * A timestamp (in milliseconds since 1 January 1970 00:00:00) for when the timeline item occurred.
		 */
		timestamp: number;

		/**
		 * A human-readable string describing the timeline item.
		 */
		label: string;

		/**
		 * Optional id for the timeline item. It must be unique across all the timeline items provided by this source.
		 *
		 * If not provided, an id is generated using the timeline item's timestamp.
		 */
		id?: string;

		/**
		 * The icon path or [ThemeIcon](#ThemeIcon) for the timeline item.
		 */
		iconPath?: Uri | { light: Uri; dark: Uri } | ThemeIcon;

		/**
		 * A human readable string describing less prominent details of the timeline item.
		 */
		description?: string;

		/**
		 * The tooltip text when you hover over the timeline item.
		 */
		detail?: string;

		/**
		 * The [command](#Command) that should be executed when the timeline item is selected.
		 */
		command?: Command;

		/**
		 * Context value of the timeline item. This can be used to contribute specific actions to the item.
		 * For example, a timeline item is given a context value as `commit`. When contributing actions to `timeline/item/context`
		 * using `menus` extension point, you can specify context value for key `timelineItem` in `when` expression like `timelineItem == commit`.
		 * ```
		 *	"contributes": {
		 *		"menus": {
		 *			"timeline/item/context": [
		 *				{
		 *					"command": "extension.copyCommitId",
		 *					"when": "timelineItem == commit"
		 *				}
		 *			]
		 *		}
		 *	}
		 * ```
		 * This will show the `extension.copyCommitId` action only for items where `contextValue` is `commit`.
		 */
		contextValue?: string;

		/**
		 * @param label A human-readable string describing the timeline item
		 * @param timestamp A timestamp (in milliseconds since 1 January 1970 00:00:00) for when the timeline item occurred
		 */
		constructor(label: string, timestamp: number);
	}

	export interface TimelineChangeEvent {
		/**
		 * The [uri](#Uri) of the resource for which the timeline changed.
		 * If the [uri](#Uri) is `undefined` that signals that the timeline source for all resources changed.
		 */
		uri?: Uri;

		/**
		 * A flag which indicates whether the entire timeline should be reset.
		 */
		reset?: boolean;
	}

	export interface Timeline {
		readonly paging?: {
			/**
			 * A provider-defined cursor specifying the starting point of timeline items which are after the ones returned.
			 * Use `undefined` to signal that there are no more items to be returned.
			 */
			readonly cursor: string | undefined;
		}

		/**
		 * An array of [timeline items](#TimelineItem).
		 */
		readonly items: readonly TimelineItem[];
	}

	export interface TimelineOptions {
		/**
		 * A provider-defined cursor specifying the starting point of the timeline items that should be returned.
		 */
		cursor?: string;

		/**
		 * An optional maximum number timeline items or the all timeline items newer (inclusive) than the timestamp or id that should be returned.
		 * If `undefined` all timeline items should be returned.
		 */
		limit?: number | { timestamp: number; id?: string };
	}

	export interface TimelineProvider {
		/**
		 * An optional event to signal that the timeline for a source has changed.
		 * To signal that the timeline for all resources (uris) has changed, do not pass any argument or pass `undefined`.
		 */
		onDidChange?: Event<TimelineChangeEvent>;

		/**
		 * An identifier of the source of the timeline items. This can be used to filter sources.
		 */
		readonly id: string;

		/**
		 * A human-readable string describing the source of the timeline items. This can be used as the display label when filtering sources.
		 */
		readonly label: string;

		/**
		 * Provide [timeline items](#TimelineItem) for a [Uri](#Uri).
		 *
		 * @param uri The [uri](#Uri) of the file to provide the timeline for.
		 * @param options A set of options to determine how results should be returned.
		 * @param token A cancellation token.
		 * @return The [timeline result](#TimelineResult) or a thenable that resolves to such. The lack of a result
		 * can be signaled by returning `undefined`, `null`, or an empty array.
		 */
		provideTimeline(uri: Uri, options: TimelineOptions, token: CancellationToken): ProviderResult<Timeline>;
	}

	export namespace workspace {
		/**
		 * Register a timeline provider.
		 *
		 * Multiple providers can be registered. In that case, providers are asked in
		 * parallel and the results are merged. A failing provider (rejected promise or exception) will
		 * not cause a failure of the whole operation.
		 *
		 * @param scheme A scheme or schemes that defines which documents this provider is applicable to. Can be `*` to target all documents.
		 * @param provider A timeline provider.
		 * @return A [disposable](#Disposable) that unregisters this provider when being disposed.
		*/
		export function registerTimelineProvider(scheme: string | string[], provider: TimelineProvider): Disposable;
	}

	//#endregion


	//#region https://github.com/microsoft/vscode/issues/90208

	export interface ExtensionContext {
		/**
		 * Get the uri of a resource contained in the extension.
		 *
		 * @param relativePath A relative path to a resource contained in the extension.
		 * @return The uri of the resource.
		 */
		asExtensionUri(relativePath: string): Uri;

		/**
		 *
		 */
		readonly extensionUri: Uri;
	}

	export interface Extension<T> {
		/**
		 * Get the uri of a resource contained in the extension.
		 *
		 * @param relativePath A relative path to a resource contained in the extension.
		 * @return The uri of the resource.
		 */
		asExtensionUri(relativePath: string): Uri;

		/**
		 *
		 */
		readonly extensionUri: Uri;
	}

	//#endregion

	//#region https://github.com/microsoft/vscode/issues/86788

	export interface CodeActionProviderMetadata {
		/**
		 * Static documentation for a class of code actions.
		 *
		 * The documentation is shown in the code actions menu if either:
		 *
		 * - Code actions of `kind` are requested by VS Code. In this case, VS Code will show the documentation that
		 *   most closely matches the requested code action kind. For example, if a provider has documentation for
		 *   both `Refactor` and `RefactorExtract`, when the user requests code actions for `RefactorExtract`,
		 *   VS Code will use the documentation for `RefactorExtract` intead of the documentation for `Refactor`.
		 *
		 * - Any code actions of `kind` are returned by the provider.
		 */
		readonly documentation?: ReadonlyArray<{ readonly kind: CodeActionKind, readonly command: Command }>;
	}

	//#endregion

	//#region Dialog title: https://github.com/microsoft/vscode/issues/82871

	/**
	 * Options to configure the behaviour of a file open dialog.
	 *
	 * * Note 1: A dialog can select files, folders, or both. This is not true for Windows
	 * which enforces to open either files or folder, but *not both*.
	 * * Note 2: Explicitly setting `canSelectFiles` and `canSelectFolders` to `false` is futile
	 * and the editor then silently adjusts the options to select files.
	 */
	export interface OpenDialogOptions {
		/**
		 * Dialog title.
		 *
		 * Depending on the underlying operating system this parameter might be ignored, since some
		 * systems do not present title on open dialogs.
		 */
		title?: string;
	}

	/**
	 * Options to configure the behaviour of a file save dialog.
	 */
	export interface SaveDialogOptions {
		/**
		 * Dialog title.
		 *
		 * Depending on the underlying operating system this parameter might be ignored, since some
		 * systems do not present title on save dialogs.
		 */
		title?: string;
	}

	//#endregion

	//#region https://github.com/microsoft/vscode/issues/90208

	export namespace Uri {

		/**
		 *
		 * @param base
		 * @param pathFragments
		 * @returns A new uri
		 */
		export function joinPath(base: Uri, ...pathFragments: string[]): Uri;
	}

	//#endregion

	//#region https://github.com/microsoft/vscode/issues/91541

	export enum CompletionItemKind {
		User = 25,
		Issue = 26,
	}

	//#endregion

}<|MERGE_RESOLUTION|>--- conflicted
+++ resolved
@@ -1680,13 +1680,8 @@
 		 * Controls if the cell is executable.
 		 * This metadata is ignored for markdown cell.
 		 */
-<<<<<<< HEAD
 		runnable?: boolean;
-=======
-		runnable: boolean;
-
 		executionOrder?: number;
->>>>>>> 5f0cfc37
 	}
 
 	export interface NotebookCell {
