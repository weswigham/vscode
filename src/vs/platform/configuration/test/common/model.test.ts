/*---------------------------------------------------------------------------------------------
 *  Copyright (c) Microsoft Corporation. All rights reserved.
 *  Licensed under the MIT License. See License.txt in the project root for license information.
 *--------------------------------------------------------------------------------------------*/
'use strict';

import * as assert from 'assert';
<<<<<<< HEAD
import { CustomConfiguration, DefaultConfiguration } from 'vs/platform/configuration/common/model';
=======
import { CustomConfigurationModel, DefaultConfigurationModel } from 'vs/platform/configuration/common/model';
>>>>>>> a248e336
import { Extensions, IConfigurationRegistry } from 'vs/platform/configuration/common/configurationRegistry';
import { Registry } from 'vs/platform/platform';

suite('Configuration', () => {

	suiteSetup(() => {
		Registry.as<IConfigurationRegistry>(Extensions.Configuration).registerConfiguration({
			'id': 'a',
			'order': 1,
			'title': 'a',
			'type': 'object',
			'properties': {
				'a': {
					'description': 'a',
					'type': 'boolean',
					'default': true,
					'overridable': true
				}
			}
		});
	});

	test('simple merge using models', () => {
<<<<<<< HEAD
		let base = new CustomConfiguration(JSON.stringify({ 'a': 1, 'b': 2 }));
		let add = new CustomConfiguration(JSON.stringify({ 'a': 3, 'c': 4 }));
=======
		let base = new CustomConfigurationModel(JSON.stringify({ 'a': 1, 'b': 2 }));
		let add = new CustomConfigurationModel(JSON.stringify({ 'a': 3, 'c': 4 }));
>>>>>>> a248e336
		let result = base.merge(add);
		assert.deepEqual(result.contents, { 'a': 3, 'b': 2, 'c': 4 });
	});

	test('simple merge with an undefined contents', () => {
<<<<<<< HEAD
		let base = new CustomConfiguration(JSON.stringify({ 'a': 1, 'b': 2 }));
		let add = new CustomConfiguration(null);
		let result = base.merge(add);
		assert.deepEqual(result.contents, { 'a': 1, 'b': 2 });

		base = new CustomConfiguration(null);
		add = new CustomConfiguration(JSON.stringify({ 'a': 1, 'b': 2 }));
		result = base.merge(add);
		assert.deepEqual(result.contents, { 'a': 1, 'b': 2 });

		base = new CustomConfiguration(null);
		add = new CustomConfiguration(null);
=======
		let base = new CustomConfigurationModel(JSON.stringify({ 'a': 1, 'b': 2 }));
		let add = new CustomConfigurationModel(null);
		let result = base.merge(add);
		assert.deepEqual(result.contents, { 'a': 1, 'b': 2 });

		base = new CustomConfigurationModel(null);
		add = new CustomConfigurationModel(JSON.stringify({ 'a': 1, 'b': 2 }));
		result = base.merge(add);
		assert.deepEqual(result.contents, { 'a': 1, 'b': 2 });

		base = new CustomConfigurationModel(null);
		add = new CustomConfigurationModel(null);
>>>>>>> a248e336
		result = base.merge(add);
		assert.deepEqual(result.contents, {});
	});

	test('Recursive merge using config models', () => {
<<<<<<< HEAD
		let base = new CustomConfiguration(JSON.stringify({ 'a': { 'b': 1 } }));
		let add = new CustomConfiguration(JSON.stringify({ 'a': { 'b': 2 } }));
=======
		let base = new CustomConfigurationModel(JSON.stringify({ 'a': { 'b': 1 } }));
		let add = new CustomConfigurationModel(JSON.stringify({ 'a': { 'b': 2 } }));
>>>>>>> a248e336
		let result = base.merge(add);
		assert.deepEqual(result.contents, { 'a': { 'b': 2 } });
	});

	test('Test contents while getting an existing property', () => {
<<<<<<< HEAD
		let testObject = new CustomConfiguration(JSON.stringify({ 'a': 1 }));
		assert.deepEqual(testObject.getContentsFor('a'), 1);

		testObject = new CustomConfiguration(JSON.stringify({ 'a': { 'b': 1 } }));
=======
		let testObject = new CustomConfigurationModel(JSON.stringify({ 'a': 1 }));
		assert.deepEqual(testObject.getContentsFor('a'), 1);

		testObject = new CustomConfigurationModel(JSON.stringify({ 'a': { 'b': 1 } }));
>>>>>>> a248e336
		assert.deepEqual(testObject.getContentsFor('a'), { 'b': 1 });
	});

	test('Test contents are undefined for non existing properties', () => {
<<<<<<< HEAD
		const testObject = new CustomConfiguration(JSON.stringify({
=======
		const testObject = new CustomConfigurationModel(JSON.stringify({
>>>>>>> a248e336
			awesome: true
		}));

		assert.deepEqual(testObject.getContentsFor('unknownproperty'), undefined);
	});

	test('Test contents are undefined for undefined config', () => {
<<<<<<< HEAD
		const testObject = new CustomConfiguration(null);
=======
		const testObject = new CustomConfigurationModel(null);
>>>>>>> a248e336

		assert.deepEqual(testObject.getContentsFor('unknownproperty'), undefined);
	});

	test('Test configWithOverrides gives all content merged with overrides', () => {
<<<<<<< HEAD
		const testObject = new CustomConfiguration(JSON.stringify({ 'a': 1, 'c': 1, '[b]': { 'a': 2 } }));
=======
		const testObject = new CustomConfigurationModel(JSON.stringify({ 'a': 1, 'c': 1, '[b]': { 'a': 2 } }));
>>>>>>> a248e336

		assert.deepEqual(testObject.override('b').contents, { 'a': 2, 'c': 1, '[b]': { 'a': 2 } });
	});

	test('Test configWithOverrides gives empty contents', () => {
<<<<<<< HEAD
		const testObject = new CustomConfiguration(null);
=======
		const testObject = new CustomConfigurationModel(null);
>>>>>>> a248e336

		assert.deepEqual(testObject.override('b').contents, {});
	});

	test('Test update with empty data', () => {
<<<<<<< HEAD
		const testObject = new CustomConfiguration();
=======
		const testObject = new CustomConfigurationModel();
>>>>>>> a248e336
		testObject.update('');

		assert.deepEqual(testObject.contents, {});
		assert.deepEqual(testObject.keys, []);

		testObject.update(null);

		assert.deepEqual(testObject.contents, {});
		assert.deepEqual(testObject.keys, []);

		testObject.update(undefined);

		assert.deepEqual(testObject.contents, {});
		assert.deepEqual(testObject.keys, []);
	});

	test('Test registering the same property again', () => {
		Registry.as<IConfigurationRegistry>(Extensions.Configuration).registerConfiguration({
			'id': 'a',
			'order': 1,
			'title': 'a',
			'type': 'object',
			'properties': {
				'a': {
					'description': 'a',
					'type': 'boolean',
					'default': false,
				}
			}
		});
<<<<<<< HEAD
		assert.equal(true, new DefaultConfiguration().getContentsFor('a'));
=======
		assert.equal(true, new DefaultConfigurationModel().getContentsFor('a'));
>>>>>>> a248e336
	});

	test('Test registering the language property', () => {
		Registry.as<IConfigurationRegistry>(Extensions.Configuration).registerConfiguration({
			'id': '[a]',
			'order': 1,
			'title': 'a',
			'type': 'object',
			'properties': {
				'[a]': {
					'description': 'a',
					'type': 'boolean',
					'default': false,
				}
			}
		});
<<<<<<< HEAD
		assert.equal(undefined, new DefaultConfiguration().getContentsFor('[a]'));
=======
		assert.equal(undefined, new DefaultConfigurationModel().getContentsFor('[a]'));
>>>>>>> a248e336
	});

});<|MERGE_RESOLUTION|>--- conflicted
+++ resolved
@@ -5,11 +5,7 @@
 'use strict';
 
 import * as assert from 'assert';
-<<<<<<< HEAD
-import { CustomConfiguration, DefaultConfiguration } from 'vs/platform/configuration/common/model';
-=======
 import { CustomConfigurationModel, DefaultConfigurationModel } from 'vs/platform/configuration/common/model';
->>>>>>> a248e336
 import { Extensions, IConfigurationRegistry } from 'vs/platform/configuration/common/configurationRegistry';
 import { Registry } from 'vs/platform/platform';
 
@@ -33,32 +29,13 @@
 	});
 
 	test('simple merge using models', () => {
-<<<<<<< HEAD
-		let base = new CustomConfiguration(JSON.stringify({ 'a': 1, 'b': 2 }));
-		let add = new CustomConfiguration(JSON.stringify({ 'a': 3, 'c': 4 }));
-=======
 		let base = new CustomConfigurationModel(JSON.stringify({ 'a': 1, 'b': 2 }));
 		let add = new CustomConfigurationModel(JSON.stringify({ 'a': 3, 'c': 4 }));
->>>>>>> a248e336
 		let result = base.merge(add);
 		assert.deepEqual(result.contents, { 'a': 3, 'b': 2, 'c': 4 });
 	});
 
 	test('simple merge with an undefined contents', () => {
-<<<<<<< HEAD
-		let base = new CustomConfiguration(JSON.stringify({ 'a': 1, 'b': 2 }));
-		let add = new CustomConfiguration(null);
-		let result = base.merge(add);
-		assert.deepEqual(result.contents, { 'a': 1, 'b': 2 });
-
-		base = new CustomConfiguration(null);
-		add = new CustomConfiguration(JSON.stringify({ 'a': 1, 'b': 2 }));
-		result = base.merge(add);
-		assert.deepEqual(result.contents, { 'a': 1, 'b': 2 });
-
-		base = new CustomConfiguration(null);
-		add = new CustomConfiguration(null);
-=======
 		let base = new CustomConfigurationModel(JSON.stringify({ 'a': 1, 'b': 2 }));
 		let add = new CustomConfigurationModel(null);
 		let result = base.merge(add);
@@ -71,44 +48,27 @@
 
 		base = new CustomConfigurationModel(null);
 		add = new CustomConfigurationModel(null);
->>>>>>> a248e336
 		result = base.merge(add);
 		assert.deepEqual(result.contents, {});
 	});
 
 	test('Recursive merge using config models', () => {
-<<<<<<< HEAD
-		let base = new CustomConfiguration(JSON.stringify({ 'a': { 'b': 1 } }));
-		let add = new CustomConfiguration(JSON.stringify({ 'a': { 'b': 2 } }));
-=======
 		let base = new CustomConfigurationModel(JSON.stringify({ 'a': { 'b': 1 } }));
 		let add = new CustomConfigurationModel(JSON.stringify({ 'a': { 'b': 2 } }));
->>>>>>> a248e336
 		let result = base.merge(add);
 		assert.deepEqual(result.contents, { 'a': { 'b': 2 } });
 	});
 
 	test('Test contents while getting an existing property', () => {
-<<<<<<< HEAD
-		let testObject = new CustomConfiguration(JSON.stringify({ 'a': 1 }));
-		assert.deepEqual(testObject.getContentsFor('a'), 1);
-
-		testObject = new CustomConfiguration(JSON.stringify({ 'a': { 'b': 1 } }));
-=======
 		let testObject = new CustomConfigurationModel(JSON.stringify({ 'a': 1 }));
 		assert.deepEqual(testObject.getContentsFor('a'), 1);
 
 		testObject = new CustomConfigurationModel(JSON.stringify({ 'a': { 'b': 1 } }));
->>>>>>> a248e336
 		assert.deepEqual(testObject.getContentsFor('a'), { 'b': 1 });
 	});
 
 	test('Test contents are undefined for non existing properties', () => {
-<<<<<<< HEAD
-		const testObject = new CustomConfiguration(JSON.stringify({
-=======
 		const testObject = new CustomConfigurationModel(JSON.stringify({
->>>>>>> a248e336
 			awesome: true
 		}));
 
@@ -116,41 +76,25 @@
 	});
 
 	test('Test contents are undefined for undefined config', () => {
-<<<<<<< HEAD
-		const testObject = new CustomConfiguration(null);
-=======
 		const testObject = new CustomConfigurationModel(null);
->>>>>>> a248e336
 
 		assert.deepEqual(testObject.getContentsFor('unknownproperty'), undefined);
 	});
 
 	test('Test configWithOverrides gives all content merged with overrides', () => {
-<<<<<<< HEAD
-		const testObject = new CustomConfiguration(JSON.stringify({ 'a': 1, 'c': 1, '[b]': { 'a': 2 } }));
-=======
 		const testObject = new CustomConfigurationModel(JSON.stringify({ 'a': 1, 'c': 1, '[b]': { 'a': 2 } }));
->>>>>>> a248e336
 
 		assert.deepEqual(testObject.override('b').contents, { 'a': 2, 'c': 1, '[b]': { 'a': 2 } });
 	});
 
 	test('Test configWithOverrides gives empty contents', () => {
-<<<<<<< HEAD
-		const testObject = new CustomConfiguration(null);
-=======
 		const testObject = new CustomConfigurationModel(null);
->>>>>>> a248e336
 
 		assert.deepEqual(testObject.override('b').contents, {});
 	});
 
 	test('Test update with empty data', () => {
-<<<<<<< HEAD
-		const testObject = new CustomConfiguration();
-=======
 		const testObject = new CustomConfigurationModel();
->>>>>>> a248e336
 		testObject.update('');
 
 		assert.deepEqual(testObject.contents, {});
@@ -181,11 +125,7 @@
 				}
 			}
 		});
-<<<<<<< HEAD
-		assert.equal(true, new DefaultConfiguration().getContentsFor('a'));
-=======
 		assert.equal(true, new DefaultConfigurationModel().getContentsFor('a'));
->>>>>>> a248e336
 	});
 
 	test('Test registering the language property', () => {
@@ -202,11 +142,7 @@
 				}
 			}
 		});
-<<<<<<< HEAD
-		assert.equal(undefined, new DefaultConfiguration().getContentsFor('[a]'));
-=======
 		assert.equal(undefined, new DefaultConfigurationModel().getContentsFor('[a]'));
->>>>>>> a248e336
 	});
 
 });