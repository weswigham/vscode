{
	"": [
		"--------------------------------------------------------------------------------------------",
		"Copyright (c) Microsoft Corporation. All rights reserved.",
		"Licensed under the MIT License. See License.txt in the project root for license information.",
		"--------------------------------------------------------------------------------------------",
		"Do not edit this file. It is machine generated."
	],
	"toggleBreakpointAction": "Depuración: Alternar punto de interrupción",
	"conditionalBreakpointEditorAction": "Depuración: agregar punto de interrupción condicional...",
<<<<<<< HEAD
=======
	"logPointEditorAction": "Depuración: Agregar punto de registro...",
>>>>>>> 8647b7c1
	"runToCursor": "Ejecutar hasta el cursor",
	"debugEvaluate": "Depuración: Evaluar",
	"debugAddToWatch": "Depuración: Agregar a inspección",
	"showDebugHover": "Depuración: Mostrar al mantener el puntero",
	"goToNextBreakpoint": "Depuración: Ir al siguiente punto de interrupción",
	"goToPreviousBreakpoint": "Depuración: Ir al punto de interrupción anterior"
}<|MERGE_RESOLUTION|>--- conflicted
+++ resolved
@@ -8,10 +8,7 @@
 	],
 	"toggleBreakpointAction": "Depuración: Alternar punto de interrupción",
 	"conditionalBreakpointEditorAction": "Depuración: agregar punto de interrupción condicional...",
-<<<<<<< HEAD
-=======
 	"logPointEditorAction": "Depuración: Agregar punto de registro...",
->>>>>>> 8647b7c1
 	"runToCursor": "Ejecutar hasta el cursor",
 	"debugEvaluate": "Depuración: Evaluar",
 	"debugAddToWatch": "Depuración: Agregar a inspección",
